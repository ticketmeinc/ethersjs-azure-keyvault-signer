--- conflicted
+++ resolved
@@ -38,13 +38,7 @@
   }
 
   /**
-<<<<<<< HEAD
    * Returns Ethereum address for an azure key-vault SECP256-K1 key
-=======
-   * returns an ethereum address based on the public key
-   * retrieved from Azure Key Vault
-   *
->>>>>>> 169f0743
    * @return {string}
    */
   async getAddress(): Promise<string> {
@@ -102,12 +96,7 @@
   }
 
   /**
-<<<<<<< HEAD
-   * Connects to a ethers provider
-=======
-   * facilitates connection to a web3 provider
-   *
->>>>>>> 169f0743
+   * Facilitates connection to a web3 provider
    * @param {ethers.providers.Provider} provider
    * @return {AzureKeyVaultSigner}
    */
