{
  "name": "ethersjs-azure-keyvault-signer",
<<<<<<< HEAD
  "version": "1.0.1",
=======
  "version": "1.1.1",
>>>>>>> 1fc76710
  "description": "An Ethers.js compatible signer that connects to Azure Key Vault",
  "main": "dist/index.js",
  "scripts": {
    "test": "jest",
    "check-types": "tsc",
    "build": "tsc --emitDeclarationOnly && babel src -d dist --ignore src/**/*.spec.ts,src/**/*.test.ts -x .js,.ts,.tsx"
  },
  "repository": {
    "type": "git",
    "url": "git+https://github.com/impactility-dev/ethersjs-azure-keyvault-signer.git"
  },
  "keywords": [
    "ethersjs",
    "azure-keyvault",
    "signer",
    "azure",
    "keyvault",
    "web3signer"
  ],
  "author": {
    "name": "Impactility",
    "email": "administration@impactility.com",
    "url": "https://github.com/impactility-dev"
  },
  "contributors": [
    {"name":"Sumit Hotchandani","email":"sumit.hothchandani@impactility.com","url":"https://github.com/Sumitjh26997"},
    {"name":"Shikhar Bhatt","email":"shikhar.bhatt@impactility.com","url":"https://github.com/ShikharBhatt"}
  ],
  "license": "MIT",
  "bugs": {
    "url": "https://github.com/impactility-dev/ethersjs-azure-keyvault-signer/issues"
  },
  "homepage": "https://github.com/impactility-dev/ethersjs-azure-keyvault-signer#readme",
  "dependencies": {
    "@azure/identity": "^2.0.2",
    "@azure/keyvault-keys": "^4.3.0",
    "bn.js": "^5.2.0",
    "ethers": "^5.5.4"
  },
  "devDependencies": {
    "@babel/cli": "^7.17.3",
    "@babel/core": "^7.17.4",
    "@babel/plugin-proposal-class-properties": "^7.16.7",
    "@babel/plugin-proposal-nullish-coalescing-operator": "^7.16.7",
    "@babel/plugin-proposal-object-rest-spread": "^7.17.3",
    "@babel/plugin-proposal-optional-chaining": "^7.16.7",
    "@babel/preset-env": "^7.16.11",
    "@babel/preset-typescript": "^7.16.7",
    "@types/jest": "^27.4.0",
    "@typescript-eslint/eslint-plugin": "^5.10.2",
    "@typescript-eslint/parser": "^5.10.2",
    "eslint": "^8.8.0",
    "eslint-config-google": "^0.14.0",
    "eslint-config-standard": "^16.0.3",
    "eslint-plugin-import": "^2.25.4",
    "eslint-plugin-node": "^11.1.0",
    "eslint-plugin-promise": "^5.2.0",
    "jest": "^27.5.1",
    "typescript": "^4.5.5"
  }
}<|MERGE_RESOLUTION|>--- conflicted
+++ resolved
@@ -1,10 +1,6 @@
 {
   "name": "ethersjs-azure-keyvault-signer",
-<<<<<<< HEAD
-  "version": "1.0.1",
-=======
-  "version": "1.1.1",
->>>>>>> 1fc76710
+  "version": "2.0.0",
   "description": "An Ethers.js compatible signer that connects to Azure Key Vault",
   "main": "dist/index.js",
   "scripts": {
